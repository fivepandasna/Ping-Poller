--- conflicted
+++ resolved
@@ -17,11 +17,6 @@
 
 ## Todo
 
-<<<<<<< HEAD
-- [x] Publish a release
-=======
- -[x] Publish a release
->>>>>>> 9e059a3c
 - [x] Create a myproject.toml or requirements.txt
 - [ ] Create an installer
 - [ ] Modularize code
